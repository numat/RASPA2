/*************************************************************************************************************
    RASPA: a molecular-dynamics, monte-carlo and optimization code for nanoporous materials
    Copyright (C) 2006-2013 David Dubbeldam, Sofia Calero, Thijs Vlugt, Donald E. Ellis, and Randall Q. Snurr.

    D.Dubbeldam@uva.nl            http://molsim.science.uva.nl/
    scaldia@upo.es                http://www.upo.es/raspa/
    t.j.h.vlugt@tudelft.nl        http://homepage.tudelft.nl/v9k6y
    don-ellis@northwestern.edu    http://dvworld.northwestern.edu/
    snurr@northwestern.edu        http://zeolites.cqe.northwestern.edu/

    This file 'main.c' is part of RASPA-2.0

 *************************************************************************************************************/

#ifdef HAVE_CONFIG_H
#include <config.h>
#endif
#include <stdio.h>
#include <stdbool.h>
#include <stdlib.h>
#include <string.h>
#include <math.h>
#include <getopt.h>
#include "simulation.h"
#include "molecule.h"
#include "framework.h"
#include "framework_energy.h"
#include "utils.h"
#include "molecule.h"
#include "output.h"
#include "mc_moves.h"
#include "statistics.h"
#include "potentials.h"
#include "cbmc.h"
#include "monte_carlo.h"
#include "grids.h"
#include "ewald.h"
#include "input.h"
#include "recrossing.h"
#include "minimization_simulation.h"
#include "molecular_dynamics.h"
#include "spectra.h"
#include "phonon_disperion.h"
#include "spacegroup.h"
#include "inter_energy.h"
#include "numerical.h"
#include "matrix.h"
#include "vector.h"
#include "movies.h"
#include "status.h"
#include "framework.h"

char* run(char *inputData, char *inputCrystal, char *raspaDir, bool stream);

bool STREAM = false;
char *INPUT_CRYSTAL = NULL;
extern char **FILE_CONTENTS = NULL;
extern size_t *FILE_SIZES = NULL;

int main(int argc, char **argv)
{
<<<<<<< HEAD
  int c;
  char *input = NULL, *input_crystal = NULL, *raspa_dir = NULL, *output = NULL;
  bool stream = false;

  // set default for the inputs
  input = strdup("simulation.input");
  input_crystal = strdup("");

  // set default RASPA_DIR
  raspa_dir = getenv("HOME");
  strcat(raspa_dir,"/RASPA/simulations");
=======
  int c,i;
  REAL energy,force_factor;
  char inputfilename[256],raspa_dir[256];

  // set default name for the input-file
  strcpy(inputfilename,"simulation.input");

  // set deault RASPA_DIR
  strcpy(raspa_dir,getenv("HOME"));
  strcat(raspa_dir,"/RASPA/simulations");
  RASPA_DIRECTORY=raspa_dir;
>>>>>>> 0e10d81c

  // get the raspa install directory from environement if defined
  if(getenv("RASPA2_DIR")&&(strlen(getenv("RASPA2_DIR"))>0))
    raspa_dir=getenv("RASPA2_DIR");

  // parse command-line options (":" means the option has an argument)
  while((c=getopt(argc,argv,"a:vhsc:i:d:"))!=-1)
  {
    switch(c)
    {
      case 'a':
        strcpy(FileNameAppend,optarg);
        break;
      case 'h':
<<<<<<< HEAD
        printf("usage: simulate [-hv] [-ifile] [-ddir] [-s [-idata] [-cdata]]\n");
        printf("\t-h help\n");
        printf("\t-v version\n");
        printf("\t-s enables streaming (inputs must be stream, not filepath)\n");
        printf("\t-i the input (either file or stream)\n");
        printf("\t-c if streaming, the crystal structure (as a stream)\n");
        printf("\t-d the raspa directory\n");
        printf("\t-a appends the string to output-files\n");
=======
        fprintf(stderr, "usage: simulate [-hv] [-ifile] [-ddir]\n");
        fprintf(stderr, "\t-h help\n");
        fprintf(stderr, "\t-v version\n");
        fprintf(stderr, "\t-i the name of the input-file\n");
        fprintf(stderr, "\t-d the raspa directory\n");
        fprintf(stderr, "\t-a appends the string to output-files\n");
>>>>>>> 0e10d81c
        return 0;
      case 'i': // set the input-filename
        input = strdup(optarg);
        break;
      case 'd':  // set the raspa-directory
        raspa_dir = strdup(optarg);
        break;
      case 's': // Toggle the streaming boolean
        stream = true;
        break;
      case 'c': // If streaming, pass the input molecule here
        input_crystal = strdup(optarg);
        break;
      case 'v':
        fprintf(stderr, "RASPA 1.6-2 (2012)\n");
        return 0;
      default:
        return 1;
        break;
    }
  }
  output = run(input, input_crystal, raspa_dir, stream);

  // This prints the output, which can be piped into other applications.
  if (STREAM)
    printf("%s\n", output);
  free(output);

  return 0;
}

/**
 * The core logic is separated from main to simplify wrapper functionality
 */
char* run(char *inputData, char *inputCrystal, char *raspaDir, bool stream)
{
  int i = 0;
  size_t chars = 0;
  REAL energy, force_factor;
  char *output = NULL, *temp = NULL, *delimiter = NULL;

  // There are a lot of globals kicking around. It's messy. TODO clean.
  INPUT_CRYSTAL = strdup(inputCrystal);
  RASPA_DIRECTORY = strdup(raspaDir);
  STREAM = stream;

  ReadInputFile(inputData);

  // write the initial positions to files
  if (!STREAM)
  {
    WriteFrameworkDefinitionCSSR("initial");
    WriteFrameworkDefinitionGulp("initial");
    WriteFrameworkDefinitionVASP("initial");
    WriteFrameworkDefinitionPDB("initial");
    WriteFrameworkDefinitionTinker("initial");
    WriteFrameworkDefinitionMOL("initial");
    WriteFrameworkDefinitionCIF("initial");
    WriteSnapshotTinker("initial");

    if(CreateTinkerInput)
    {
      WriteFrameworkDefinitionTinker("tinker");
      WriteTinkerParameterFile();
      WriteTinkerKeyFile();
    }
  }

  // compute powder diffraction pattern
  if(ComputePowderDiffractionPattern)
    PowderDiffraction();

  // run a simulation-type specified in the input-file
  switch(SimulationType)
  {
    case NUMERICAL:
      CheckStatusNumerically();
      break;
    case MONTE_CARLO:
      MonteCarloSimulation();
      break;
    case MOLECULAR_DYNAMICS:
      MolecularDynamicsSimulation();
      break;
    case SPECTRA:
      VibrationalAnalysis();
      break;
    case PHONON_DISPERSION:
      PhononDisperionCurves();
      break;
    case MINIMIZATION:
      MinimalizationSimulation();
      //PhononDisperionCurves();
      break;
    case GLOBAL_MINIMIZATION:
      GlobalMinimumSimulation();
      break;
    case MAKE_GRID:
      OpenOutputFile();
      PrintPreSimulationStatus();
      Framework[0].FrameworkModel=FULL;
      CurrentSystem=0;
      MakeGrid();
      PrintPostSimulationStatus();
      CloseOutputFile();
      break;
    case MAKE_ASCI_GRID:
      OpenOutputFile();
      PrintPreSimulationStatus();
      Framework[0].FrameworkModel=FULL;
      CurrentSystem=0;
      MakeASCIGrid();
      PrintPostSimulationStatus();
      CloseOutputFile();
    case VISUALIZATION:
      OpenOutputFile();
      PrintPreSimulationStatus();
      FreeEnergyProfile3D();
      PrintPostSimulationStatus();
      CloseOutputFile();
      break;
    case PORE_SIZE_DISTRIBUTION:
      OpenOutputFile();
      PrintPreSimulationStatus();
      ComputePoreSizeDistribution();
      PrintPostSimulationStatus();
      CloseOutputFile();
      break;
    case BARRIER_RECROSSING:
      OpenOutputFile();
      PrintPreSimulationStatus();
      BarrierRecrossing();
      PrintPostSimulationStatus();
      CloseOutputFile();
      break;
    case TEST_SPACEGROUP:
      TestSpacegroup();
      break;
    case PLOT_POTENTIAL:
      OpenOutputFile();
      PrintPreSimulationStatus();
      CurrentSystem=0;
      for(i=0;i<=1000;i++)
      {
        PotentialGradient(ReturnPseudoAtomNumber("CH4_sp3"),ReturnPseudoAtomNumber("CH4_sp3"),SQR(i*CutOffVDW/1000),&energy,&force_factor,1.0);
        //TestFunction(i*CutOffChargeCharge/1000,&energy,&force_factor);
        fprintf(stderr, "%g %g %g\n",i*CutOffVDW/1000,energy,force_factor);
      }
      CloseOutputFile();
      break;
    case STATUS:
      OpenOutputFile();
      PrintPreSimulationStatus();
      CurrentSystem=0;
      Status();
      PrintPostSimulationStatus();
      CloseOutputFile();
      break;
    case GENERATE_FRAMEWORK:
      OpenOutputFile();
      PrintPreSimulationStatus();
      CurrentSystem=0;
      GenerateFramework();
      PrintPostSimulationStatus();
      CloseOutputFile();
      break;
    case USER:
      OpenOutputFile();
      PrintPreSimulationStatus();
      CurrentSystem=0;
      VibrationalAnalysis();
      PrintPostSimulationStatus();
      CloseOutputFile();
      break;
  }

  // write the final positions to files
  if (!STREAM)
  {
    WriteFrameworkDefinitionCSSR("final");
    WriteFrameworkDefinitionGulp("final");
    WriteFrameworkDefinitionVASP("final");
    WriteFrameworkDefinitionPDB("final");
    WriteFrameworkDefinitionMOL("final");
    WriteFrameworkDefinitionCIF("final");
    WriteSnapshotTinker("final");
  }

  if (STREAM)
  {
    delimiter = "\n\nEND OF SIMULATION\n\n";

    for (i = 0; i < NumberOfSystems; i++)
        chars += FILE_SIZES[i];
    chars += strlen(delimiter) * (NumberOfSystems - 1) + 1;
    output = calloc(chars, sizeof(char));

    for (i = 0; i < NumberOfSystems-1; i++)
    {
      strcat(output, FILE_CONTENTS[i]);
      strcat(output, "\n\nEND OF SIMULATION\n\n");
    }
    strcat(output, FILE_CONTENTS[NumberOfSystems - 1]);
  }

  for (i = 0; i < NumberOfSystems-1; i++)
    free(FILE_CONTENTS[i]);
  free(FILE_CONTENTS);
  free(FILE_SIZES);

  return output;
}<|MERGE_RESOLUTION|>--- conflicted
+++ resolved
@@ -59,7 +59,6 @@
 
 int main(int argc, char **argv)
 {
-<<<<<<< HEAD
   int c;
   char *input = NULL, *input_crystal = NULL, *raspa_dir = NULL, *output = NULL;
   bool stream = false;
@@ -71,19 +70,6 @@
   // set default RASPA_DIR
   raspa_dir = getenv("HOME");
   strcat(raspa_dir,"/RASPA/simulations");
-=======
-  int c,i;
-  REAL energy,force_factor;
-  char inputfilename[256],raspa_dir[256];
-
-  // set default name for the input-file
-  strcpy(inputfilename,"simulation.input");
-
-  // set deault RASPA_DIR
-  strcpy(raspa_dir,getenv("HOME"));
-  strcat(raspa_dir,"/RASPA/simulations");
-  RASPA_DIRECTORY=raspa_dir;
->>>>>>> 0e10d81c
 
   // get the raspa install directory from environement if defined
   if(getenv("RASPA2_DIR")&&(strlen(getenv("RASPA2_DIR"))>0))
@@ -98,7 +84,6 @@
         strcpy(FileNameAppend,optarg);
         break;
       case 'h':
-<<<<<<< HEAD
         printf("usage: simulate [-hv] [-ifile] [-ddir] [-s [-idata] [-cdata]]\n");
         printf("\t-h help\n");
         printf("\t-v version\n");
@@ -107,14 +92,7 @@
         printf("\t-c if streaming, the crystal structure (as a stream)\n");
         printf("\t-d the raspa directory\n");
         printf("\t-a appends the string to output-files\n");
-=======
-        fprintf(stderr, "usage: simulate [-hv] [-ifile] [-ddir]\n");
-        fprintf(stderr, "\t-h help\n");
-        fprintf(stderr, "\t-v version\n");
-        fprintf(stderr, "\t-i the name of the input-file\n");
-        fprintf(stderr, "\t-d the raspa directory\n");
-        fprintf(stderr, "\t-a appends the string to output-files\n");
->>>>>>> 0e10d81c
+        return 0;
         return 0;
       case 'i': // set the input-filename
         input = strdup(optarg);
