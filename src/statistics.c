--- conflicted
+++ resolved
@@ -2109,11 +2109,6 @@
   else
     return 0.0;
 }
-<<<<<<< HEAD
-
-
-=======
->>>>>>> 52c910de
 
 REAL GetAveragePressure(void)
 {
@@ -2557,13 +2552,7 @@
           (double)GetAverageIsothermalCompressibilityCoefficient());
   fprintf(FilePtr,"Heat of vaporization: %18.10lf [J/mole/K]\n",(double)GetAverageProperty(HeatOfVaporization));
 */
-<<<<<<< HEAD
-  // HERE
   fprintf(FilePtr,"Compressibility: %18.10lf [-]\n",(double)GetAverageProperty(CompressibilityAverage));
-  fprintf(FilePtr,"Compressibility: %18.10lf [-]\n",(double)GetAverageCompressibility());
-=======
-  fprintf(FilePtr,"Compressibility: %18.10lf [-]\n",(double)GetAverageProperty(CompressibilityAverage));
->>>>>>> 52c910de
   //fprintf(FilePtr,"Heat capacity Cp: %18.10lf [J/mole/K]\n",(double)GetAverageHeatCapacity());
   //fprintf(FilePtr,"Heat capacity Cp: %18.10lf [J/mole/K]\n",(double)GetAverageHeatCapacityConstantPressure());
 
@@ -3626,8 +3615,6 @@
           (double)(sum*J_TO_CAL/(REAL)NR_BLOCKS),(double)(tmp*J_TO_CAL));
 */
 
-*/
-
   if(NumberOfSystems==2)
   {
     // Heat of vaporization
@@ -3662,6 +3649,7 @@
       (double)(sum*KELVIN_TO_KJ_PER_MOL/(REAL)NR_BLOCKS),(double)(tmp*KELVIN_TO_KJ_PER_MOL));
     fprintf(FilePtr,"\tAverage   %18.5lf +/- %18lf [kcal/mol]\n",
       (double)(sum*KELVIN_TO_KCAL_PER_MOL/(REAL)NR_BLOCKS),(double)(tmp*KELVIN_TO_KCAL_PER_MOL));
+
 
     fprintf(FilePtr,"\n");
     fprintf(FilePtr,"Heat of vaporization term (U_v/N_v-U_l/N_l):\n");
